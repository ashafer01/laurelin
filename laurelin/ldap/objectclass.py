--- conflicted
+++ resolved
@@ -9,8 +9,6 @@
 import logging
 import re
 from warnings import warn
-
-_skip_registration = False
 
 _re_object_class = re.compile(utils.re_anchor(rfc4512.ObjectClassDescription))
 
@@ -89,23 +87,8 @@
             raise LDAPSchemaError('Invalid object class description')
 
         self.oid = m.group('oid')
-<<<<<<< HEAD
-        if not _skip_registration:
-            if self.oid in _oid_object_classes:
-                raise LDAPSchemaError('Duplicate object class OID {0}'.format(self.oid))
-            _oid_object_classes[self.oid] = self
-=======
->>>>>>> 25d3e527
 
         self.names = parse_qdescrs(m.group('name'))
-<<<<<<< HEAD
-        if not _skip_registration:
-            for name in self.names:
-                if name in _name_object_classes:
-                    raise LDAPSchemaError('Duplicate object class name {0}'.format(name))
-                _name_object_classes[name] = self
-=======
->>>>>>> 25d3e527
 
         self.superclasses = _parse_oids(m.group('superclass'))
 
