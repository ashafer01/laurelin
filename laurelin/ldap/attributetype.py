from __future__ import absolute_import
from . import rfc4512
from . import rules
from . import utils
from .exceptions import LDAPSchemaError, InvalidSyntaxError
from .protoutils import parse_qdescrs
from .utils import CaseIgnoreDict

import logging
import re

logger = logging.getLogger(__name__)

# I hereby knowingly add a hacky solution
_skip_registration = False

_re_attr_type = re.compile(utils.re_anchor(rfc4512.AttributeTypeDescription))

_oid_attribute_types = {}
_name_attribute_types = CaseIgnoreDict()


def get_attribute_type(ident):
    """Get an instance of :class:`AttributeType` associated with either a name or OID.

    :param str ident: Either the numeric OID of the desired attribute type spec or any one of its specified names
    :return: The AttributeType containing a parsed specification
    :rtype: AttributeType
    """
    if ident[0].isdigit():
        return _oid_attribute_types[ident]
    else:
        try:
            return _name_attribute_types[ident]
        except KeyError:
            return DefaultAttributeType(ident)


class AttributeType(object):
    """Parses an LDAP attribute type specification and implements supertype inheritance.

    Each instantiation registers the names and OIDs specified so that the spec can be accessed using
    :func:`get_attribute_type`.

    See the :mod:`laurelin.ldap.schema` module source for example usages.

    :param str spec: The LDAP specification for an Attribute Type.
    :raises: LDAPSchemaError:
     * if the specification is invalid
     * if the OID has already been defined
     * if one of the names has already been defined

    :var str oid: The OID of the attribute type
    :var tuple(str) names: A tuple containing all possible names for the attribute type
    :var str supertype: The specified supertype. If the spec does not define optional properties, they will pass through
                        into the supertype.
    :var str equality_oid: The OID of the equality matching rule
    :var str syntax_oid: The OID of the syntax matching rule
    :var int syntax_length: The suggested maximum length of a value
    :var bool obsolete: The type has been flagged as obsolete. Will cause a warning from the :class:`SchemaValidator` if
                        an obsolete attribute type is used.
    :var bool single_value: The attribute may only have one value.
    :var bool collective: The attribute has been marked collective.
    :var bool no_user_mod: The attribute may not be modified by users (e.g., for operational attributes). Will cause a
                           validation failure from the :class:`SchemaValidator` if a write operation is attempted on
                           attribute types with this property set to True.
    :var str usage: A string describing the attribute's usage. May be one of `userApplications`, `directoryOperation`,
                    `distributedOperation`, or `dSAOperation`.
    """
    def __init__(self, spec):
        spec = utils.collapse_whitespace(spec).strip()
        m = _re_attr_type.match(spec)
        if not m:
            raise LDAPSchemaError('Invalid attribute type specification')

        self.oid = m.group('oid')
        if not self.oid:
            raise LDAPSchemaError('No OID defined for attribute type')
<<<<<<< HEAD
        if not _skip_registration:
            if self.oid in _oid_attribute_types:
                raise LDAPSchemaError('Duplicate attribute type OID {0}'.format(self.oid))
            _oid_attribute_types[self.oid] = self
=======
>>>>>>> 25d3e527

        self.names = parse_qdescrs(m.group('name'))
<<<<<<< HEAD
        if not _skip_registration:
            for name in self.names:
                if name in _name_attribute_types:
                    raise LDAPSchemaError('Duplicate attribute type name {0}'.format(name))
                _name_attribute_types[name] = self
=======
>>>>>>> 25d3e527
        if not self.names:
            raise LDAPSchemaError('No names defined for attribute type {0}'.format(self.oid))

        self.supertype = m.group('supertype')
        if self.supertype:
            self.supertype = self.supertype.strip()

        equality = m.group('equality')
        if equality is not None:
            self.equality_oid = equality
        elif not self.supertype:
            self.equality_oid = None

        # Note: ordering and substring matching not currently implemented
        # specs stored in m.group('ordering') and m.group('substr')

        syntax = m.group('syntax')
        if syntax is not None:
            syntax_noidlen = syntax.split('{')
            self.syntax_oid = syntax_noidlen[0]
            if len(syntax_noidlen) > 1:
                self.syntax_length = int(syntax_noidlen[1].strip('}'))
            else:
                self.syntax_length = -1
        elif not self.supertype:
            self.syntax_oid = None
            self.syntax_length = -1

        obsolete = m.group('obsolete')
        if obsolete is not None:
            self.obsolete = bool(obsolete)
        elif not self.supertype:
            self.obsolete = False

        single_value = m.group('single_value')
        if single_value is not None:
            self.single_value = bool(single_value)
        elif not self.supertype:
            self.single_value = False

        collective = m.group('collective')
        if collective is not None:
            self.collective = bool(collective)
        elif not self.supertype:
            self.collective = False

        no_user_mod = m.group('no_user_mod')
        if no_user_mod is not None:
            self.no_user_mod = bool(no_user_mod)
        elif not self.supertype:
            self.no_user_mod = False

        usage = m.group('usage')
        if usage:
            self.usage = usage
        elif not self.supertype:
            self.usage = 'userApplications'

    def register(self):
        # register OID
        if self.oid in _oid_attribute_types:
            raise LDAPSchemaError('Duplicate attribute type OID {0}'.format(self.oid))
        _oid_attribute_types[self.oid] = self

        # register name(s)
        for name in self.names:
            if name in _name_attribute_types:
                raise LDAPSchemaError('Duplicate attribute type name {0}'.format(name))
            _name_attribute_types[name] = self

    @property
    def syntax(self):
        """Gets the :class:`SyntaxRule` for this attribute type."""
        if not self.syntax_oid:
            raise LDAPSchemaError('Attribute type {0} does not have a defined syntax'.format(self.oid))
        return rules.get_syntax_rule(self.syntax_oid)

    @property
    def equality(self):
        """Gets the :class:`EqualityMatchingRule` for this attribute type."""
        if not self.equality_oid:
            raise LDAPSchemaError('Attribute type {0} does not have a defined equality matching rule'.format(self.oid))
        return rules.get_matching_rule(self.equality_oid)

    def __getattr__(self, name):
        if self.supertype:
            return getattr(get_attribute_type(self.supertype), name)
        else:
            raise AttributeError("No attribute named '{0}' and no supertype specified for attr {1}".format(
                                 name, self.oid))

    def validate(self, value):
        """Validate a value according to the attribute type's syntax rule.

        :param str value: The potential attribute value
        :return: A truthy value.
        :raises InvalidSyntaxError: if the value is invalid.
        """
        if self.syntax_length > -1:
            length = len(value)
            if length > self.syntax_length:
                raise InvalidSyntaxError('Length {0} greater than allowed {1}'.format(length, self.syntax_length))
        return self.syntax.validate(value)

    def index(self, value_list, assertion_value):
        """Finds the index of a value in a list of attribute values. Raises a
         ValueError if the value is not found in the list. Assumes values in
         value_list are already validated.

         :param list[str] value_list: The list of attribute values. Assumes values are already validated.
         :param str assertion_value: The value to look for in ``value_list``.
         :return: The index of ``assertion_value`` in ``value_list``.
         :rtype: int
         :raises ValueError: if ``assertion_value`` is not found or if ``value_list`` is empty.
         :raises InvalidSyntaxError: if ``assertion_value`` does not meet the syntax requirements of this attribute type
        """
        if not value_list:
            raise ValueError('empty value_list')
        self.validate(assertion_value)
        assertion_value = self.equality.prepare(assertion_value)
        for i, val in enumerate(value_list):
            val = self.equality.prepare(val)
            if self.equality.do_match(val, assertion_value):
                return i
        raise ValueError('assertion_value not found')

    def __repr__(self):
        return '<{0} "{1}">'.format(self.__class__.__name__, self.names[0])


## Defaults used when an attribute type is undefined

class DefaultSyntaxRule(object):
    """The default syntax rule to use for undefined attribute types.

    Users should probably never instantiate this.
    """
    def validate(self, s):
        """Allow all values"""
        pass


class DefaultMatchingRule(object):
    """The default matching rule to use for undefined attribute types.

    Users should probably never instantiate this.
    """
    def validate(self, value):
        """Allow all values"""
        return True

    def prepare(self, a):
        """Do nothing to prepare"""
        return a

    def do_match(self, a, b):
        """Require strict equality"""
        return (a == b)

    def match(self, a, b):
        """Do the match"""
        return self.do_match(a, b)


class DefaultAttributeType(AttributeType):
    """The default attribute type returned by :func:`get_attribute_type` when the requested attribute type is
    undefined.

    Essentially behaves as an unrestricted case-sensitive attribute type.

    Users should probably never instantiate this.
    """
    def __init__(self, name=None):
        logger.debug('Using DefaultAttributeType for name={0}'.format(name))
        self.oid = None
        self.names = (name,)
        self._equality = DefaultMatchingRule()
        self._syntax = DefaultSyntaxRule()
        self.obsolete = False
        self.single_value = False
        self.collective = False
        self.no_user_mod = False
        self.usage = 'userApplications'
        self.supertype = None

    @property
    def syntax(self):
        return self._syntax

    @property
    def equality(self):
        return self._equality

    def index(self, value_list, assertion_value):
        return list.index(value_list, assertion_value)<|MERGE_RESOLUTION|>--- conflicted
+++ resolved
@@ -10,9 +10,6 @@
 import re
 
 logger = logging.getLogger(__name__)
-
-# I hereby knowingly add a hacky solution
-_skip_registration = False
 
 _re_attr_type = re.compile(utils.re_anchor(rfc4512.AttributeTypeDescription))
 
@@ -76,23 +73,8 @@
         self.oid = m.group('oid')
         if not self.oid:
             raise LDAPSchemaError('No OID defined for attribute type')
-<<<<<<< HEAD
-        if not _skip_registration:
-            if self.oid in _oid_attribute_types:
-                raise LDAPSchemaError('Duplicate attribute type OID {0}'.format(self.oid))
-            _oid_attribute_types[self.oid] = self
-=======
->>>>>>> 25d3e527
 
         self.names = parse_qdescrs(m.group('name'))
-<<<<<<< HEAD
-        if not _skip_registration:
-            for name in self.names:
-                if name in _name_attribute_types:
-                    raise LDAPSchemaError('Duplicate attribute type name {0}'.format(name))
-                _name_attribute_types[name] = self
-=======
->>>>>>> 25d3e527
         if not self.names:
             raise LDAPSchemaError('No names defined for attribute type {0}'.format(self.oid))
 
